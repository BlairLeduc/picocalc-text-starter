--- conflicted
+++ resolved
@@ -60,30 +60,19 @@
 
 `bool sb_is_power_off_supported(void)`
 
-<<<<<<< HEAD
 Returns true if power off is supported, false otherwise. This function will return true if BIOS 1.4 is present.
-=======
-Returns true if power off is supported, false otherwise.
->>>>>>> 28c8d372
+
 
 
 ## sb_write_power_off_delay
 
 `void sb_write_power_off_delay(uint8_t delay_seconds)`
 
-<<<<<<< HEAD
 Powers off the PicoCalc after the specified delay. Requires BIOS 1.4.
-=======
-Sets a power off delay with the power management unit. Not sure what this does.
->>>>>>> 28c8d372
 
 
 ## sb_reset
 
 `void sb_reset(uint8_t delay_seconds)`
 
-<<<<<<< HEAD
-Reset the PicoCalc after a delay. Requires BIOS 1.4.
-=======
-Reset the PicoCalc after a delay.
->>>>>>> 28c8d372
+Reset the PicoCalc after a delay. Requires BIOS 1.4.